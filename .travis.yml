--- conflicted
+++ resolved
@@ -105,11 +105,6 @@
 
   # compile and execute unit tests
   - mkdir -p build && cd build
-<<<<<<< HEAD
-  - cmake .. ${CMAKE_OPTIONS} && cmake --build . --config Release
-  - env ASAN_OPTIONS=fast_unwind_on_malloc=0 ctest -C Release -V -j
-=======
   - cmake .. ${CMAKE_OPTIONS} -DCMAKE_CXX_FLAGS_RELEASE=-O3 && cmake --build . --config Release
   - ctest -C Release -V -j
->>>>>>> 31c07d63
   - cd ..